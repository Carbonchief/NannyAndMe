//
//  SettingsView.swift
//  babynanny
//
//  Created by OpenAI Assistant on 2024/10/07.
//

import SwiftUI
import PhotosUI
#if canImport(UIKit)
import UIKit
#endif

struct SettingsView: View {
    @EnvironmentObject private var profileStore: ProfileStore
    @State private var selectedPhoto: PhotosPickerItem?

    var body: some View {
        Form {
            Section(header: Text("Child Profile")) {
                HStack(alignment: .center, spacing: 16) {
                    profileImage
                        .resizable()
                        .scaledToFill()
                        .frame(width: 72, height: 72)
                        .clipShape(Circle())
                        .overlay(
                            Circle()
                                .stroke(Color.accentColor.opacity(0.3), lineWidth: 2)
                        )
                        .shadow(radius: 3)

                    VStack(alignment: .leading, spacing: 12) {
                        TextField("Child name", text: Binding(
                            get: { profileStore.profile.name },
                            set: { profileStore.profile.name = $0 }
                        ))
                        .textInputAutocapitalization(.words)
                        .disableAutocorrection(true)

                        DatePicker(
                            "Birth date",
                            selection: Binding(
                                get: { profileStore.profile.birthDate },
                                set: { profileStore.profile.birthDate = $0 }
                            ),
                            in: Date.distantPast...Date(),
                            displayedComponents: .date
                        )
                    }
                }

                PhotosPicker(selection: $selectedPhoto, matching: .images, photoLibrary: .shared()) {
                    Label("Choose profile photo", systemImage: "photo.on.rectangle")
                }
                .onChange(of: selectedPhoto) { newValue in
                    guard let newValue else { return }

                    Task {
                        if let data = try? await newValue.loadTransferable(type: Data.self) {
                            await MainActor.run {
                                profileStore.profile.imageData = data
                            }
                        }
                    }
                }

                if profileStore.profile.imageData != nil {
                    Button(role: .destructive) {
                        profileStore.profile.imageData = nil
                    } label: {
                        Label("Remove profile photo", systemImage: "trash")
                    }
                }
            }

            Section(header: Text("Notifications")) {
                Toggle(isOn: .constant(true)) {
                    Text("Enable reminders")
                }
                .disabled(true)
                .foregroundStyle(.secondary)
            }

            Section(header: Text("About")) {
                HStack {
                    Text("App Version")
                    Spacer()
                    Text("1.0")
                        .foregroundStyle(.secondary)
                }
            }
        }
        .navigationTitle("Settings")
    }

    private var profileImage: Image {
        #if canImport(UIKit)
        if let data = profileStore.profile.imageData,
           let uiImage = UIImage(data: data) {
            return Image(uiImage: uiImage)
        }
        #endif

        return Image(systemName: "person.circle.fill")
    }
}

#Preview {
    NavigationStack {
        SettingsView()
<<<<<<< HEAD
            .environmentObject(ProfileStore.preview)
=======
            .environmentObject(.preview)
>>>>>>> 17f1b81e
    }
}<|MERGE_RESOLUTION|>--- conflicted
+++ resolved
@@ -108,11 +108,7 @@
 
 #Preview {
     NavigationStack {
-        SettingsView()
-<<<<<<< HEAD
-            .environmentObject(ProfileStore.preview)
-=======
-            .environmentObject(.preview)
->>>>>>> 17f1b81e
+        SettingsView().environmentObject(ProfileStore.preview)
+
     }
 }