--- conflicted
+++ resolved
@@ -35,12 +35,7 @@
         static let editStartPickerLabel = String(localized: "home.edit.startPickerLabel", defaultValue: "Start")
         static let editCategoryLabel = String(localized: "home.edit.categoryLabel", defaultValue: "Category")
         static let editEndSectionTitle = String(localized: "home.edit.endSectionTitle", defaultValue: "End time")
-<<<<<<< HEAD
-        static let editEndPickerLabel = String(localized: "home.edit.endPickerLabel", defaultValue: "End")
-        static let editEndNote = String(localized: "home.edit.endNote", defaultValue: "Stop this action to edit the end time.")
-=======
         static let editEndNote = String(localized: "home.edit.endNote", defaultValue: "End time can't be changed from here.")
->>>>>>> 1899ae26
 
         static func activeFor(_ duration: String) -> String {
             let format = String(localized: "home.header.activeFor", defaultValue: "Active for %@")
