--- conflicted
+++ resolved
@@ -82,11 +82,7 @@
         imageData = try container.decodeIfPresent(Data.self, forKey: .imageData)
         remindersEnabled = try container.decodeIfPresent(Bool.self, forKey: .remindersEnabled) ?? false
         if let rawIntervals = try container.decodeIfPresent([String: TimeInterval].self, forKey: .actionReminderIntervals) {
-<<<<<<< HEAD
-            let mapped = rawIntervals.reduce(into: [BabyActionCategory: TimeInterval]()) { partialResult, element in
-=======
             let mapped = rawIntervals.reduce(into: [:]) { partialResult, element in
->>>>>>> 3954db96
                 let (key, value) = element
                 guard let category = BabyActionCategory(rawValue: key) else { return }
                 partialResult[category] = max(0, value)
